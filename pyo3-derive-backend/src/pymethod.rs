--- conflicted
+++ resolved
@@ -62,7 +62,7 @@
 /// Generate function wrapper (PyCFunction, PyCFunctionWithKeywords)
 pub fn impl_wrap(cls: &syn::Type, spec: &FnSpec<'_>, noargs: bool) -> TokenStream {
     let body = impl_call(cls, &spec);
-    let borrow_self = spec.borrow_self(true);
+    let borrow_self = spec.borrow_self();
     let slf = quote! {
         let _slf = _py.from_borrowed_ptr::<pyo3::PyCell<#cls>>(_slf);
         #borrow_self
@@ -150,7 +150,7 @@
     let python_name = &spec.python_name;
     let cb = impl_call(cls, &spec);
     let body = impl_arg_params(&spec, cb);
-    let borrow_self = spec.borrow_self(true);
+    let borrow_self = spec.borrow_self();
 
     quote! {
         #[allow(unused_mut)]
@@ -288,10 +288,6 @@
     } else {
         quote! { _slf.#name() }
     };
-
-<<<<<<< HEAD
-    let borrow_self = spec.borrow_self(true);
-=======
     Ok(fncall)
 }
 
@@ -313,8 +309,8 @@
         }
         PropertyType::Function(spec) => (spec.python_name.clone(), impl_call_getter(&spec)?),
     };
->>>>>>> 45d892a9
-
+
+    let borrow_self = crate::utils::borrow_self(false, true);
     Ok(quote! {
         unsafe extern "C" fn __wrap(
             _slf: *mut pyo3::ffi::PyObject, _: *mut ::std::os::raw::c_void) -> *mut pyo3::ffi::PyObject
@@ -374,7 +370,7 @@
         PropertyType::Function(spec) => (spec.python_name.clone(), impl_call_setter(&spec)?),
     };
 
-    let borrow_self = spec.borrow_self(false);
+    let borrow_self = crate::utils::borrow_self(true, false);
     Ok(quote! {
         #[allow(unused_mut)]
         unsafe extern "C" fn __wrap(
