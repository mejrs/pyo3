use proc_macro2::TokenStream;
use quote::ToTokens;
use syn::{
    parse::{Parse, ParseStream},
    punctuated::Punctuated,
    spanned::Spanned,
    token::Comma,
    Attribute, Expr, ExprPath, Ident, LitStr, Path, Result, Token,
};

pub mod kw {
    syn::custom_keyword!(annotation);
    syn::custom_keyword!(attribute);
    syn::custom_keyword!(dict);
    syn::custom_keyword!(extends);
    syn::custom_keyword!(freelist);
    syn::custom_keyword!(from_py_with);
    syn::custom_keyword!(gc);
    syn::custom_keyword!(get);
    syn::custom_keyword!(item);
    syn::custom_keyword!(module);
    syn::custom_keyword!(name);
    syn::custom_keyword!(pass_module);
    syn::custom_keyword!(set);
    syn::custom_keyword!(signature);
    syn::custom_keyword!(subclass);
    syn::custom_keyword!(text_signature);
    syn::custom_keyword!(transparent);
    syn::custom_keyword!(unsendable);
    syn::custom_keyword!(weakref);
}

#[derive(Clone, Debug)]
pub struct KeywordAttribute<K, V> {
    pub kw: K,
    pub value: V,
}

/// A helper type which parses the inner type via a literal string
/// e.g. LitStrValue<Path> -> parses "some::path" in quotes.
#[derive(Clone, Debug, PartialEq)]
pub struct LitStrValue<T>(pub T);

<<<<<<< HEAD
impl Parse for FromPyWithAttribute {
    fn parse(input: ParseStream<'_>) -> Result<Self> {
        let _: kw::from_py_with = input.parse()?;
        let _: Token![=] = input.parse()?;
        let string_literal: LitStr = input.parse()?;
        string_literal.parse().map(FromPyWithAttribute)
    }
}

#[derive(Clone, Debug, PartialEq)]
pub struct NameAttribute(pub Ident);

impl Parse for NameAttribute {
    fn parse(input: ParseStream<'_>) -> Result<Self> {
        let _: kw::name = input.parse()?;
        let _: Token![=] = input.parse()?;
        let string_literal: LitStr = input.parse()?;
        string_literal.parse().map(NameAttribute)
=======
impl<T: Parse> Parse for LitStrValue<T> {
    fn parse(input: ParseStream) -> Result<Self> {
        let lit_str: LitStr = input.parse()?;
        lit_str.parse().map(LitStrValue)
    }
}

impl<T: ToTokens> ToTokens for LitStrValue<T> {
    fn to_tokens(&self, tokens: &mut TokenStream) {
        self.0.to_tokens(tokens)
>>>>>>> 60d42b07
    }
}

/// A helper type which parses a name via a literal string
#[derive(Clone, Debug, PartialEq)]
pub struct NameLitStr(pub Ident);

<<<<<<< HEAD
impl Parse for CrateAttribute {
    fn parse(input: ParseStream<'_>) -> Result<Self> {
        let _: Token![crate] = input.parse()?;
        let _: Token![=] = input.parse()?;
=======
impl Parse for NameLitStr {
    fn parse(input: ParseStream) -> Result<Self> {
>>>>>>> 60d42b07
        let string_literal: LitStr = input.parse()?;
        if let Ok(ident) = string_literal.parse() {
            Ok(NameLitStr(ident))
        } else {
            bail_spanned!(string_literal.span() => "expected a single identifier in double quotes")
        }
    }
}

impl ToTokens for NameLitStr {
    fn to_tokens(&self, tokens: &mut TokenStream) {
        self.0.to_tokens(tokens)
    }
}

<<<<<<< HEAD
impl Parse for TextSignatureAttribute {
    fn parse(input: ParseStream<'_>) -> Result<Self> {
        Ok(TextSignatureAttribute {
            kw: input.parse()?,
            eq_token: input.parse()?,
            lit: input.parse()?,
        })
=======
pub type ExtendsAttribute = KeywordAttribute<kw::extends, Path>;
pub type FreelistAttribute = KeywordAttribute<kw::freelist, Box<Expr>>;
pub type ModuleAttribute = KeywordAttribute<kw::module, LitStr>;
pub type NameAttribute = KeywordAttribute<kw::name, NameLitStr>;
pub type TextSignatureAttribute = KeywordAttribute<kw::text_signature, LitStr>;

impl<K: Parse + std::fmt::Debug, V: Parse> Parse for KeywordAttribute<K, V> {
    fn parse(input: ParseStream) -> Result<Self> {
        let kw: K = input.parse()?;
        let _: Token![=] = input.parse()?;
        let value = input.parse()?;
        Ok(KeywordAttribute { kw, value })
>>>>>>> 60d42b07
    }
}

impl<K: ToTokens, V: ToTokens> ToTokens for KeywordAttribute<K, V> {
    fn to_tokens(&self, tokens: &mut TokenStream) {
        self.kw.to_tokens(tokens);
        Token![=](self.kw.span()).to_tokens(tokens);
        self.value.to_tokens(tokens);
    }
}

pub type FromPyWithAttribute = KeywordAttribute<kw::from_py_with, LitStrValue<ExprPath>>;

/// For specifying the path to the pyo3 crate.
pub type CrateAttribute = KeywordAttribute<Token![crate], LitStrValue<Path>>;

pub fn get_pyo3_options<T: Parse>(attr: &syn::Attribute) -> Result<Option<Punctuated<T, Comma>>> {
    if is_attribute_ident(attr, "pyo3") {
        attr.parse_args_with(Punctuated::parse_terminated).map(Some)
    } else {
        Ok(None)
    }
}

pub fn is_attribute_ident(attr: &syn::Attribute, name: &str) -> bool {
    if let Some(path_segment) = attr.path.segments.last() {
        attr.path.segments.len() == 1 && path_segment.ident == name
    } else {
        false
    }
}

/// Takes attributes from an attribute vector.
///
/// For each attribute in `attrs`, `extractor` is called. If `extractor` returns `Ok(true)`, then
/// the attribute will be removed from the vector.
///
/// This is similar to `Vec::retain` except the closure is fallible and the condition is reversed.
/// (In `retain`, returning `true` keeps the element, here it removes it.)
pub fn take_attributes(
    attrs: &mut Vec<Attribute>,
    mut extractor: impl FnMut(&Attribute) -> Result<bool>,
) -> Result<()> {
    *attrs = attrs
        .drain(..)
        .filter_map(|attr| {
            extractor(&attr)
                .map(move |attribute_handled| if attribute_handled { None } else { Some(attr) })
                .transpose()
        })
        .collect::<Result<_>>()?;
    Ok(())
}

pub fn take_pyo3_options<T: Parse>(attrs: &mut Vec<syn::Attribute>) -> Result<Vec<T>> {
    let mut out = Vec::new();
    take_attributes(attrs, |attr| {
        if let Some(options) = get_pyo3_options(attr)? {
            out.extend(options.into_iter());
            Ok(true)
        } else {
            Ok(false)
        }
    })?;
    Ok(out)
}<|MERGE_RESOLUTION|>--- conflicted
+++ resolved
@@ -41,26 +41,6 @@
 #[derive(Clone, Debug, PartialEq)]
 pub struct LitStrValue<T>(pub T);
 
-<<<<<<< HEAD
-impl Parse for FromPyWithAttribute {
-    fn parse(input: ParseStream<'_>) -> Result<Self> {
-        let _: kw::from_py_with = input.parse()?;
-        let _: Token![=] = input.parse()?;
-        let string_literal: LitStr = input.parse()?;
-        string_literal.parse().map(FromPyWithAttribute)
-    }
-}
-
-#[derive(Clone, Debug, PartialEq)]
-pub struct NameAttribute(pub Ident);
-
-impl Parse for NameAttribute {
-    fn parse(input: ParseStream<'_>) -> Result<Self> {
-        let _: kw::name = input.parse()?;
-        let _: Token![=] = input.parse()?;
-        let string_literal: LitStr = input.parse()?;
-        string_literal.parse().map(NameAttribute)
-=======
 impl<T: Parse> Parse for LitStrValue<T> {
     fn parse(input: ParseStream) -> Result<Self> {
         let lit_str: LitStr = input.parse()?;
@@ -71,7 +51,6 @@
 impl<T: ToTokens> ToTokens for LitStrValue<T> {
     fn to_tokens(&self, tokens: &mut TokenStream) {
         self.0.to_tokens(tokens)
->>>>>>> 60d42b07
     }
 }
 
@@ -79,15 +58,8 @@
 #[derive(Clone, Debug, PartialEq)]
 pub struct NameLitStr(pub Ident);
 
-<<<<<<< HEAD
-impl Parse for CrateAttribute {
-    fn parse(input: ParseStream<'_>) -> Result<Self> {
-        let _: Token![crate] = input.parse()?;
-        let _: Token![=] = input.parse()?;
-=======
 impl Parse for NameLitStr {
     fn parse(input: ParseStream) -> Result<Self> {
->>>>>>> 60d42b07
         let string_literal: LitStr = input.parse()?;
         if let Ok(ident) = string_literal.parse() {
             Ok(NameLitStr(ident))
@@ -103,15 +75,6 @@
     }
 }
 
-<<<<<<< HEAD
-impl Parse for TextSignatureAttribute {
-    fn parse(input: ParseStream<'_>) -> Result<Self> {
-        Ok(TextSignatureAttribute {
-            kw: input.parse()?,
-            eq_token: input.parse()?,
-            lit: input.parse()?,
-        })
-=======
 pub type ExtendsAttribute = KeywordAttribute<kw::extends, Path>;
 pub type FreelistAttribute = KeywordAttribute<kw::freelist, Box<Expr>>;
 pub type ModuleAttribute = KeywordAttribute<kw::module, LitStr>;
@@ -124,7 +87,6 @@
         let _: Token![=] = input.parse()?;
         let value = input.parse()?;
         Ok(KeywordAttribute { kw, value })
->>>>>>> 60d42b07
     }
 }
 
