--- conflicted
+++ resolved
@@ -14,15 +14,11 @@
 
 ### Changed
 
-<<<<<<< HEAD
 - Several methods of `Py` and `PyAny` now accept `impl IntoPy<Py<PyString>>` rather than just `&str` to allow use of the `intern!` macro. [#2312](https://github.com/PyO3/pyo3/pull/2312)
-- Move `PyTypeObject::type_object` method to `PyTypeInfo` trait, and deprecate `PyTypeObject` trait. [#2284](https://github.com/PyO3/pyo3/pull/2284)
-- The deprecated `pyproto` feature is now disabled by default. [#2321](https://github.com/PyO3/pyo3/pull/2321)
-=======
 - Move `PyTypeObject::type_object` method to `PyTypeInfo` trait, and deprecate `PyTypeObject` trait. [#2287](https://github.com/PyO3/pyo3/pull/2287)
 - The deprecated `pyproto` feature is now disabled by default. [#2322](https://github.com/PyO3/pyo3/pull/2322)
 - Deprecate `ToBorrowedObject` trait (it is only used as a wrapper for `ToPyObject`). [#2333](https://github.com/PyO3/pyo3/pull/2333)
->>>>>>> 97db5632
+
 
 ## [0.16.4] - 2022-04-14
 
